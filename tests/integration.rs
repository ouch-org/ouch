#[macro_use]
mod utils;

use std::{
    io::Write,
    iter::once,
    path::{Path, PathBuf},
};

use fs_err as fs;
use parse_display::Display;
use proptest::sample::size_range;
use rand::{rngs::SmallRng, Rng, SeedableRng};
use tempfile::tempdir;
use test_strategy::{proptest, Arbitrary};

use crate::utils::{assert_same_directory, write_random_content};

/// tar and zip extensions
#[derive(Arbitrary, Debug, Display)]
#[display(style = "lowercase")]
enum DirectoryExtension {
    #[display("7z")]
    SevenZ,
    Tar,
    Tbz,
    Tbz2,
    Tbz3,
    Tgz,
    Tlz4,
    Tlzma,
    Tsz,
    Txz,
    Tzst,
    Zip,
}

/// Extensions of single file compression formats
#[derive(Arbitrary, Debug, Display)]
#[display(style = "lowercase")]
enum FileExtension {
    Bz,
    Bz2,
    Bz3,
    Gz,
    Lz4,
    Lzma,
    Sz,
    Xz,
    Zst,
    Br,
}

#[derive(Arbitrary, Debug, Display)]
#[display("{0}")]
enum Extension {
    Directory(DirectoryExtension),
    File(FileExtension),
}

/// Converts a list of extension structs to string
fn merge_extensions(ext: impl ToString, exts: Vec<FileExtension>) -> String {
    once(ext.to_string())
        .chain(exts.into_iter().map(|x| x.to_string()))
        .collect::<Vec<_>>()
        .join(".")
}

/// Create random nested directories and files under the specified directory
fn create_random_files(dir: impl Into<PathBuf>, depth: u8, rng: &mut SmallRng) {
    if depth == 0 {
        return;
    }

    let dir = &dir.into();

    // create 0 to 4 random files
    for _ in 0..rng.gen_range(0..=4u32) {
        write_random_content(
            &mut tempfile::Builder::new().tempfile_in(dir).unwrap().keep().unwrap().0,
            rng,
        );
    }

    // create more random files in 0 to 2 new directories
    for _ in 0..rng.gen_range(0..=2u32) {
        create_random_files(tempfile::tempdir_in(dir).unwrap().into_path(), depth - 1, rng);
    }
}

/// Create n random files on directory dir
fn create_n_random_files(n: usize, dir: impl Into<PathBuf>, rng: &mut SmallRng) {
    let dir: &PathBuf = &dir.into();

    for _ in 0..n {
        write_random_content(
            &mut tempfile::Builder::new()
                .prefix("file")
                .tempfile_in(dir)
                .unwrap()
                .keep()
                .unwrap()
                .0,
            rng,
        );
    }
}

/// Compress and decompress a single empty file
#[proptest(cases = 200)]
fn single_empty_file(ext: Extension, #[any(size_range(0..8).lift())] exts: Vec<FileExtension>) {
    let dir = tempdir().unwrap();
    let dir = dir.path();
    let before = &dir.join("before");
    fs::create_dir(before).unwrap();
    let before_file = &before.join("file");
    let archive = &dir.join(format!("file.{}", merge_extensions(ext, exts)));
    let after = &dir.join("after");
    fs::write(before_file, []).unwrap();
    ouch!("-A", "c", before_file, archive);
    ouch!("-A", "d", archive, "-d", after);
    assert_same_directory(before, after, false);
}

/// Compress and decompress a single file
#[proptest(cases = 150)]
fn single_file(
    ext: Extension,
    #[any(size_range(0..6).lift())] exts: Vec<FileExtension>,
    // Use faster --level for slower CI targets
    #[cfg_attr(not(any(target_arch = "arm", target_abi = "eabihf")), strategy(proptest::option::of(0i16..12)))]
    #[cfg_attr(target_arch = "arm", strategy(proptest::option::of(0i16..6)))]
    level: Option<i16>,
) {
    let dir = tempdir().unwrap();
    let dir = dir.path();
    let before = &dir.join("before");
    fs::create_dir(before).unwrap();
    let before_file = &before.join("file");
    let archive = &dir.join(format!("file.{}", merge_extensions(ext, exts)));
    let after = &dir.join("after");
    write_random_content(
        &mut fs::File::create(before_file).unwrap(),
        &mut SmallRng::from_entropy(),
    );
    if let Some(level) = level {
        ouch!("-A", "c", "-l", level.to_string(), before_file, archive);
    } else {
        ouch!("-A", "c", before_file, archive);
    }
    ouch!("-A", "d", archive, "-d", after);
    assert_same_directory(before, after, false);
}

/// Compress and decompress a single file over stdin.
#[proptest(cases = 200)]
fn single_file_stdin(
    ext: Extension,
    #[any(size_range(0..8).lift())] exts: Vec<FileExtension>,
    // Use faster --level for slower CI targets
    #[cfg_attr(not(any(target_arch = "arm", target_abi = "eabihf")), strategy(proptest::option::of(0i16..12)))]
    #[cfg_attr(target_arch = "arm", strategy(proptest::option::of(0i16..6)))]
    level: Option<i16>,
) {
    let dir = tempdir().unwrap();
    let dir = dir.path();
    let before = &dir.join("before");
    fs::create_dir(before).unwrap();
    let before_file = &before.join("file");
    let format = merge_extensions(&ext, exts);
    let archive = &dir.join(format!("file.{}", format));
    let after = &dir.join("after");
    write_random_content(
        &mut fs::File::create(before_file).unwrap(),
        &mut SmallRng::from_entropy(),
    );
    if let Some(level) = level {
        ouch!("-A", "c", "-l", level.to_string(), before_file, archive);
    } else {
        ouch!("-A", "c", before_file, archive);
    }
    crate::utils::cargo_bin()
        .args(["-A", "-y", "d", "-", "-d", after.to_str().unwrap(), "--format", &format])
        .pipe_stdin(archive)
        .unwrap()
        .assert()
        .success();

    match ext {
        Extension::Directory(_) => {}
        // We don't know the original filename, so we create a file named stdin-output
        // Change the top-level "before" directory to match
        Extension::File(_) => fs::rename(before_file, before_file.with_file_name("stdin-output")).unwrap(),
    };

    assert_same_directory(before, after, false);
}

/// Compress and decompress a directory with random content generated with `create_random_files`
#[proptest(cases = 25)]
fn multiple_files(
    ext: DirectoryExtension,
    #[any(size_range(0..1).lift())] extra_extensions: Vec<FileExtension>,
    #[strategy(0u8..3)] depth: u8,
) {
    let dir = tempdir().unwrap();
    let dir = dir.path();
    let before = &dir.join("before");
    let before_dir = &before.join("dir");
    fs::create_dir_all(before_dir).unwrap();
    let archive = &dir.join(format!("archive.{}", merge_extensions(&ext, extra_extensions)));
    let after = &dir.join("after");
    create_random_files(before_dir, depth, &mut SmallRng::from_entropy());
    ouch!("-A", "c", before_dir, archive);
    ouch!("-A", "d", archive, "-d", after);
    assert_same_directory(before, after, !matches!(ext, DirectoryExtension::Zip));
}

#[proptest(cases = 25)]
fn multiple_files_with_conflict_and_choice_to_overwrite(
    ext: DirectoryExtension,
    #[any(size_range(0..1).lift())] extra_extensions: Vec<FileExtension>,
    #[strategy(0u8..3)] depth: u8,
) {
    let dir = tempdir().unwrap();
    let dir = dir.path();

    let before = &dir.join("before");
    let before_dir = &before.join("dir");
    fs::create_dir_all(before_dir).unwrap();
    create_random_files(before_dir, depth, &mut SmallRng::from_entropy());

    let after = &dir.join("after");
    let after_dir = &after.join("dir");
    fs::create_dir_all(after_dir).unwrap();
    create_random_files(after_dir, depth, &mut SmallRng::from_entropy());

    let archive = &dir.join(format!("archive.{}", merge_extensions(&ext, extra_extensions)));
    ouch!("-A", "c", before_dir, archive);

    crate::utils::cargo_bin()
        .arg("decompress")
        .arg(archive)
        .arg("-d")
        .arg(after)
        .arg("--yes")
        .assert()
        .success();

    assert_same_directory(before, after, false);
}

#[proptest(cases = 25)]
fn multiple_files_with_conflict_and_choice_to_not_overwrite(
    ext: DirectoryExtension,
    #[any(size_range(0..1).lift())] extra_extensions: Vec<FileExtension>,
    #[strategy(0u8..3)] depth: u8,
) {
    let dir = tempdir().unwrap();
    let dir = dir.path();

    let before = &dir.join("before");
    let before_dir = &before.join("dir");
    fs::create_dir_all(before_dir).unwrap();
    create_random_files(before_dir, depth, &mut SmallRng::from_entropy());

    let after = &dir.join("after");
    let after_dir = &after.join("dir");
    fs::create_dir_all(after_dir).unwrap();

    let after_backup = &dir.join("after_backup");
    let after_backup_dir = &after_backup.join("dir");
    fs::create_dir_all(after_backup_dir).unwrap();

    // Create a file with the same name as one of the files in the after directory
    fs::write(after_dir.join("something.txt"), "Some content").unwrap();
    fs::copy(after_dir.join("something.txt"), after_backup_dir.join("something.txt")).unwrap();

    let archive = &dir.join(format!("archive.{}", merge_extensions(&ext, extra_extensions)));
    ouch!("-A", "c", before_dir, archive);

    crate::utils::cargo_bin()
        .arg("decompress")
        .arg(archive)
        .arg("-d")
        .arg(after)
        .arg("--no")
        .assert()
        .success();

    assert_same_directory(after, after_backup, false);
}

#[cfg(feature = "allow_piped_choice")]
#[proptest(cases = 25)]
fn multiple_files_with_conflict_and_choice_to_rename(
    ext: DirectoryExtension,
    #[any(size_range(0..1).lift())] extra_extensions: Vec<FileExtension>,
) {
    let temp_dir = tempdir().unwrap();
    let root_path = temp_dir.path();

    let src_files_path = root_path.join("src_files");
    fs::create_dir_all(&src_files_path).unwrap();
    create_n_random_files(5, &src_files_path, &mut SmallRng::from_entropy());

    // Make destiny already filled to force a conflict
    let dest_files_path = root_path.join("dest_files");
    fs::create_dir_all(&dest_files_path).unwrap();
    create_n_random_files(5, &dest_files_path, &mut SmallRng::from_entropy());

    let archive = &root_path.join(format!("archive.{}", merge_extensions(&ext, extra_extensions)));
    ouch!("-A", "c", &src_files_path, archive);

    let dest_files_path_renamed = &root_path.join("dest_files_1");
    assert_eq!(false, dest_files_path_renamed.exists());

    crate::utils::cargo_bin()
        .arg("decompress")
        .arg(archive)
        .arg("-d")
        .arg(&dest_files_path)
        .write_stdin("r")
        .assert()
        .success();

    assert_same_directory(src_files_path, dest_files_path_renamed.join("src_files"), false);
}

#[cfg(feature = "allow_piped_choice")]
#[proptest(cases = 25)]
fn multiple_files_with_conflict_and_choice_to_rename_with_already_a_renamed(
    ext: DirectoryExtension,
    #[any(size_range(0..1).lift())] extra_extensions: Vec<FileExtension>,
) {
    let temp_dir = tempdir().unwrap();
    let root_path = temp_dir.path();

    let src_files_path = root_path.join("src_files");
    fs::create_dir_all(&src_files_path).unwrap();
    create_n_random_files(5, &src_files_path, &mut SmallRng::from_entropy());

    // Make destiny already filled and destiny with '_1'
    let dest_files_path = root_path.join("dest_files");
    fs::create_dir_all(&dest_files_path).unwrap();
    create_n_random_files(5, &dest_files_path, &mut SmallRng::from_entropy());

    let dest_files_path_1 = root_path.join("dest_files_1");
    fs::create_dir_all(&dest_files_path_1).unwrap();
    create_n_random_files(5, &dest_files_path_1, &mut SmallRng::from_entropy());

    let archive = &root_path.join(format!("archive.{}", merge_extensions(&ext, extra_extensions)));
    ouch!("-A", "c", &src_files_path, archive);

    let dest_files_path_renamed = &root_path.join("dest_files_2");
    assert_eq!(false, dest_files_path_renamed.exists());

    crate::utils::cargo_bin()
        .arg("decompress")
        .arg(archive)
        .arg("-d")
        .arg(&dest_files_path)
        .write_stdin("r")
        .assert()
        .success();

    assert_same_directory(src_files_path, dest_files_path_renamed.join("src_files"), false);
}

#[proptest(cases = 25)]
fn multiple_files_with_disabled_smart_unpack_by_dir(
    ext: DirectoryExtension,
    #[any(size_range(0..1).lift())] extra_extensions: Vec<FileExtension>,
) {
    let temp_dir = tempdir().unwrap();
    let root_path = temp_dir.path();

    let src_files_path = root_path.join("src_files");
    fs::create_dir_all(&src_files_path).unwrap();

    let files_path = ["file1.txt", "file2.txt", "file3.txt", "file4.txt", "file5.txt"]
        .into_iter()
        .map(|f| src_files_path.join(f))
        .inspect(|path| {
            let mut file = fs::File::create(path).unwrap();
            file.write_all("Some content".as_bytes()).unwrap();
        })
        .collect::<Vec<_>>();

    let dest_files_path = root_path.join("dest_files");
    fs::create_dir_all(&dest_files_path).unwrap();

    let archive = &root_path.join(format!("archive.{}", merge_extensions(&ext, extra_extensions)));

    crate::utils::cargo_bin()
        .arg("compress")
        .args(files_path)
        .arg(archive)
        .assert()
        .success();

    crate::utils::cargo_bin()
        .arg("decompress")
        .arg(archive)
        .arg("-d")
        .arg(&dest_files_path)
        .write_stdin("r")
        .assert()
        .success();

    assert_same_directory(src_files_path, dest_files_path, false);
}

#[cfg(feature = "unrar")]
#[test]
fn unpack_rar() -> Result<(), Box<dyn std::error::Error>> {
    fn test_unpack_rar_single(input: &std::path::Path) -> Result<(), Box<dyn std::error::Error>> {
        let dir = tempdir()?;
        let dirpath = dir.path();
        let unpacked_path = &dirpath.join("testfile.txt");
        ouch!("-A", "d", input, "-d", dirpath);
        let content = fs::read_to_string(unpacked_path)?;
        assert_eq!(content, "Testing 123\n");

        Ok(())
    }

    let mut datadir = PathBuf::from(std::env::var("CARGO_MANIFEST_DIR")?);
    datadir.push("tests/data");
    ["testfile.rar3.rar.gz", "testfile.rar5.rar"]
        .iter()
        .try_for_each(|path| test_unpack_rar_single(&datadir.join(path)))?;

    Ok(())
}

#[cfg(feature = "unrar")]
#[test]
fn unpack_rar_stdin() -> Result<(), Box<dyn std::error::Error>> {
    fn test_unpack_rar_single(input: &std::path::Path, format: &str) -> Result<(), Box<dyn std::error::Error>> {
        let dir = tempdir()?;
        let dirpath = dir.path();
        let unpacked_path = &dirpath.join("testfile.txt");
        crate::utils::cargo_bin()
            .args([
                "-A",
                "-y",
                "d",
                "-",
                "-d",
                dirpath.to_str().unwrap(),
                "--format",
                format,
            ])
            .pipe_stdin(input)
            .unwrap()
            .assert()
            .success();
        let content = fs::read_to_string(unpacked_path)?;
        assert_eq!(content, "Testing 123\n");

        Ok(())
    }

    let mut datadir = PathBuf::from(std::env::var("CARGO_MANIFEST_DIR")?);
    datadir.push("tests/data");
    [("testfile.rar3.rar.gz", "rar.gz"), ("testfile.rar5.rar", "rar")]
        .iter()
        .try_for_each(|(path, format)| test_unpack_rar_single(&datadir.join(path), format))?;

    Ok(())
}

<<<<<<< HEAD
#[test]
fn no_git_folder_after_decompression_with_gitignore_flag_active() {
    use std::process::Command;

    let dir = tempdir().unwrap();
    let dir_path = dir.path();

    let before = dir_path.join("before");

    let decompressed = dir_path.join("decompressed");

    // Create directory and a dummy file
    fs::create_dir(&before).unwrap();
    fs::write(before.join("hello.txt"), b"Hello, world!").unwrap();

    // Run `git init` inside it
    Command::new("git")
        .arg("init")
        .current_dir(&before)
        .output()
        .expect("failed to run git init");

    assert!(before.join(".git").exists(), ".git folder should exist after git init");

    // Compress it
    let archive = dir_path.join("archive.zip");
    ouch!("c", &before, &archive, "--gitignore");

    // Decompress it
    ouch!("d", &archive, "-d", &decompressed);

    // Find the subdirectory inside decompressed (e.g., "before")
    let decompressed_subdir = fs::read_dir(&decompressed)
        .unwrap()
        .find_map(Result::ok)
        .map(|entry| entry.path())
        .expect("Expected one directory inside decompressed");

    // Assert that the decompressed folder does not include `.git/`
    assert!(
        !decompressed_subdir.join(".git").exists(),
        ".git folder should not exist after decompression"
    );
=======
#[proptest(cases = 25)]
fn symlink_pack_and_unpack(
    ext: DirectoryExtension,
    #[any(size_range(0..1).lift())] extra_extensions: Vec<FileExtension>,
) {
    if matches!(ext, DirectoryExtension::SevenZ) {
        // Skip 7z because the 7z format does not support symlinks
        return Ok(());
    }

    let temp_dir = tempdir()?;
    let root_path = temp_dir.path();

    let src_files_path = root_path.join("src_files");
    fs::create_dir_all(&src_files_path)?;

    let mut files_path = ["file1.txt", "file2.txt", "file3.txt", "file4.txt", "file5.txt"]
        .into_iter()
        .map(|f| src_files_path.join(f))
        .map(|path| {
            let mut file = fs::File::create(&path).unwrap();
            file.write_all("Some content".as_bytes()).unwrap();
            path
        })
        .collect::<Vec<_>>();

    let dest_files_path = root_path.join("dest_files");
    fs::create_dir_all(&dest_files_path)?;

    let symlink_path = src_files_path.join(Path::new("symlink"));
    #[cfg(unix)]
    std::os::unix::fs::symlink(&files_path[0], &symlink_path)?;
    #[cfg(windows)]
    std::os::windows::fs::symlink_file(&files_path[0], &symlink_path)?;

    files_path.push(symlink_path);

    let archive = &root_path.join(format!("archive.{}", merge_extensions(&ext, extra_extensions)));

    crate::utils::cargo_bin()
        .arg("compress")
        .args(files_path.clone())
        .arg(archive)
        .assert()
        .success();

    crate::utils::cargo_bin()
        .arg("decompress")
        .arg(archive)
        .arg("-d")
        .arg(&dest_files_path)
        .assert()
        .success();

    assert_same_directory(&src_files_path, &dest_files_path, false);
    // check the symlink stand still
    for f in dest_files_path.as_path().read_dir()? {
        let f = f?;
        if f.file_name() == "symlink" {
            assert!(f.file_type()?.is_symlink())
        }
    }

    fs::remove_file(archive)?;
    fs::remove_dir_all(&dest_files_path)?;

    crate::utils::cargo_bin()
        .arg("compress")
        .arg("--follow-symlinks")
        .args(files_path)
        .arg(archive)
        .assert()
        .success();

    crate::utils::cargo_bin()
        .arg("decompress")
        .arg(archive)
        .arg("-d")
        .arg(&dest_files_path)
        .assert()
        .success();

    // check there is no symlinks
    for f in dest_files_path.as_path().read_dir()? {
        let f = f?;
        assert!(!f.file_type().unwrap().is_symlink())
    }
>>>>>>> fdab666b
}<|MERGE_RESOLUTION|>--- conflicted
+++ resolved
@@ -435,87 +435,6 @@
 }
 
 #[cfg(feature = "unrar")]
-#[test]
-fn unpack_rar_stdin() -> Result<(), Box<dyn std::error::Error>> {
-    fn test_unpack_rar_single(input: &std::path::Path, format: &str) -> Result<(), Box<dyn std::error::Error>> {
-        let dir = tempdir()?;
-        let dirpath = dir.path();
-        let unpacked_path = &dirpath.join("testfile.txt");
-        crate::utils::cargo_bin()
-            .args([
-                "-A",
-                "-y",
-                "d",
-                "-",
-                "-d",
-                dirpath.to_str().unwrap(),
-                "--format",
-                format,
-            ])
-            .pipe_stdin(input)
-            .unwrap()
-            .assert()
-            .success();
-        let content = fs::read_to_string(unpacked_path)?;
-        assert_eq!(content, "Testing 123\n");
-
-        Ok(())
-    }
-
-    let mut datadir = PathBuf::from(std::env::var("CARGO_MANIFEST_DIR")?);
-    datadir.push("tests/data");
-    [("testfile.rar3.rar.gz", "rar.gz"), ("testfile.rar5.rar", "rar")]
-        .iter()
-        .try_for_each(|(path, format)| test_unpack_rar_single(&datadir.join(path), format))?;
-
-    Ok(())
-}
-
-<<<<<<< HEAD
-#[test]
-fn no_git_folder_after_decompression_with_gitignore_flag_active() {
-    use std::process::Command;
-
-    let dir = tempdir().unwrap();
-    let dir_path = dir.path();
-
-    let before = dir_path.join("before");
-
-    let decompressed = dir_path.join("decompressed");
-
-    // Create directory and a dummy file
-    fs::create_dir(&before).unwrap();
-    fs::write(before.join("hello.txt"), b"Hello, world!").unwrap();
-
-    // Run `git init` inside it
-    Command::new("git")
-        .arg("init")
-        .current_dir(&before)
-        .output()
-        .expect("failed to run git init");
-
-    assert!(before.join(".git").exists(), ".git folder should exist after git init");
-
-    // Compress it
-    let archive = dir_path.join("archive.zip");
-    ouch!("c", &before, &archive, "--gitignore");
-
-    // Decompress it
-    ouch!("d", &archive, "-d", &decompressed);
-
-    // Find the subdirectory inside decompressed (e.g., "before")
-    let decompressed_subdir = fs::read_dir(&decompressed)
-        .unwrap()
-        .find_map(Result::ok)
-        .map(|entry| entry.path())
-        .expect("Expected one directory inside decompressed");
-
-    // Assert that the decompressed folder does not include `.git/`
-    assert!(
-        !decompressed_subdir.join(".git").exists(),
-        ".git folder should not exist after decompression"
-    );
-=======
 #[proptest(cases = 25)]
 fn symlink_pack_and_unpack(
     ext: DirectoryExtension,
@@ -603,5 +522,49 @@
         let f = f?;
         assert!(!f.file_type().unwrap().is_symlink())
     }
->>>>>>> fdab666b
+}
+
+#[test]
+fn no_git_folder_after_decompression_with_gitignore_flag_active() {
+    use std::process::Command;
+
+    let dir = tempdir().unwrap();
+    let dir_path = dir.path();
+
+    let before = dir_path.join("before");
+
+    let decompressed = dir_path.join("decompressed");
+
+    // Create directory and a dummy file
+    fs::create_dir(&before).unwrap();
+    fs::write(before.join("hello.txt"), b"Hello, world!").unwrap();
+
+    // Run `git init` inside it
+    Command::new("git")
+        .arg("init")
+        .current_dir(&before)
+        .output()
+        .expect("failed to run git init");
+
+    assert!(before.join(".git").exists(), ".git folder should exist after git init");
+
+    // Compress it
+    let archive = dir_path.join("archive.zip");
+    ouch!("c", &before, &archive, "--gitignore");
+
+    // Decompress it
+    ouch!("d", &archive, "-d", &decompressed);
+
+    // Find the subdirectory inside decompressed (e.g., "before")
+    let decompressed_subdir = fs::read_dir(&decompressed)
+        .unwrap()
+        .find_map(Result::ok)
+        .map(|entry| entry.path())
+        .expect("Expected one directory inside decompressed");
+
+    // Assert that the decompressed folder does not include `.git/`
+    assert!(
+        !decompressed_subdir.join(".git").exists(),
+        ".git folder should not exist after decompression"
+    );
 }