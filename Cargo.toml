--- conflicted
+++ resolved
@@ -15,12 +15,7 @@
 description = "A command-line utility for easily compressing and decompressing files and directories."
 
 [dependencies]
-<<<<<<< HEAD
-atty = "0.2.14"
 brotli = "8.0.2"
-=======
-brotli = "7.0.0"
->>>>>>> 96cbdb48
 bstr = { version = "1.10.0", default-features = false, features = ["std"] }
 bytesize = "2.1.0"
 bzip2 = "0.6.1"
