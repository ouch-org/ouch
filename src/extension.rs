//! Our representation of all the supported compression formats.

use std::{ffi::OsStr, fmt, path::Path};

use bstr::ByteSlice;

use self::CompressionFormat::*;
use crate::{error::Error, warning};

pub const SUPPORTED_EXTENSIONS: &[&str] = &["tar", "zip", "bz", "bz2", "gz", "lz4", "xz", "lzma", "sz", "zst"];
pub const SUPPORTED_ALIASES: &[&str] = &["tgz", "tbz", "tlz4", "txz", "tzlma", "tsz", "tzst"];
pub const PRETTY_SUPPORTED_EXTENSIONS: &str = "tar, zip, bz, bz2, gz, lz4, xz, lzma, sz, zst";
pub const PRETTY_SUPPORTED_ALIASES: &str = "tgz, tbz, tlz4, txz, tzlma, tsz, tzst";

/// A wrapper around `CompressionFormat` that allows combinations like `tgz`
#[derive(Debug, Clone, Eq)]
#[non_exhaustive]
pub struct Extension {
    /// One extension like "tgz" can be made of multiple CompressionFormats ([Tar, Gz])
    pub compression_formats: &'static [CompressionFormat],
    /// The input text for this extension, like "tgz", "tar" or "xz"
    display_text: String,
}

// The display_text should be ignored when comparing extensions
impl PartialEq for Extension {
    fn eq(&self, other: &Self) -> bool {
        self.compression_formats == other.compression_formats
    }
}

impl Extension {
    /// # Panics:
    ///   Will panic if `formats` is empty
    pub fn new(formats: &'static [CompressionFormat], text: impl ToString) -> Self {
        assert!(!formats.is_empty());
        Self {
            compression_formats: formats,
            display_text: text.to_string(),
        }
    }

    /// Checks if the first format in `compression_formats` is an archive
    pub fn is_archive(&self) -> bool {
        // Safety: we check that `compression_formats` is not empty in `Self::new`
        self.compression_formats[0].is_archive_format()
    }
}

impl fmt::Display for Extension {
    fn fmt(&self, f: &mut fmt::Formatter) -> fmt::Result {
        self.display_text.fmt(f)
    }
}

#[derive(Copy, Clone, PartialEq, Eq, Debug)]
/// Accepted extensions for input and output
pub enum CompressionFormat {
    /// .gz
    Gzip,
    /// .bz .bz2
    Bzip,
    /// .lz4
    Lz4,
    /// .xz .lzma
    Lzma,
    /// .sz
    Snappy,
    /// tar, tgz, tbz, tbz2, txz, tlz4, tlzma, tsz, tzst
    Tar,
    /// .zst
    Zstd,
    /// .zip
    Zip,
    /// .7z
    SevenZip,
}

impl CompressionFormat {
    /// Currently supported archive formats are .tar (and aliases to it) and .zip
    fn is_archive_format(&self) -> bool {
        // Keep this match like that without a wildcard `_` so we don't forget to update it
        match self {
            Tar | Zip | SevenZip => true,
            Gzip => false,
            Bzip => false,
            Lz4 => false,
            Lzma => false,
            Snappy => false,
            Zstd => false,
        }
    }
}

<<<<<<< HEAD
pub const SUPPORTED_EXTENSIONS: &[&str] = &[
    "tar", "tgz", "tbz", "tlz4", "txz", "tzlma", "tsz", "tzst", "zip", "bz", "bz2", "gz", "lz4", "xz", "lzma", "sz",
    "zst", "7z",
];

=======
>>>>>>> 6005b314
fn to_extension(ext: &[u8]) -> Option<Extension> {
    Some(Extension::new(
        match ext {
            b"tar" => &[Tar],
            b"tgz" => &[Tar, Gzip],
            b"tbz" | b"tbz2" => &[Tar, Bzip],
            b"tlz4" => &[Tar, Lz4],
            b"txz" | b"tlzma" => &[Tar, Lzma],
            b"tsz" => &[Tar, Snappy],
            b"tzst" => &[Tar, Zstd],
            b"zip" => &[Zip],
            b"bz" | b"bz2" => &[Bzip],
            b"gz" => &[Gzip],
            b"lz4" => &[Lz4],
            b"xz" | b"lzma" => &[Lzma],
            b"sz" => &[Snappy],
            b"zst" => &[Zstd],
            b"7z" => &[SevenZip],
            _ => return None,
        },
        ext.to_str_lossy(),
    ))
}

fn split_extension(name: &mut &[u8]) -> Option<Extension> {
    let (new_name, ext) = name.rsplit_once_str(b".")?;
    if matches!(new_name, b"" | b"." | b"..") {
        return None;
    }
    let ext = to_extension(ext)?;
    *name = new_name;
    Some(ext)
}

pub fn parse_format(fmt: &OsStr) -> crate::Result<Vec<Extension>> {
    let fmt = <[u8] as ByteSlice>::from_os_str(fmt).ok_or_else(|| Error::InvalidFormat {
        reason: "Invalid UTF-8".into(),
    })?;

    let mut extensions = Vec::new();
    for extension in fmt.split_str(b".") {
        let extension = to_extension(extension).ok_or_else(|| Error::InvalidFormat {
            reason: format!("Unsupported extension: {}", extension.to_str_lossy()),
        })?;
        extensions.push(extension);
    }

    Ok(extensions)
}

/// Extracts extensions from a path.
///
/// Returns both the remaining path and the list of extension objects
pub fn separate_known_extensions_from_name(path: &Path) -> (&Path, Vec<Extension>) {
    let mut extensions = vec![];

    let Some(mut name) = path.file_name().and_then(<[u8] as ByteSlice>::from_os_str) else {
        return (path, extensions);
    };

    // While there is known extensions at the tail, grab them
    while let Some(extension) = split_extension(&mut name) {
        extensions.insert(0, extension);
    }

    if let Ok(name) = name.to_str() {
        let file_stem = name.trim_matches('.');
        if SUPPORTED_EXTENSIONS.contains(&file_stem) || SUPPORTED_ALIASES.contains(&file_stem) {
            warning!("Received a file with name '{file_stem}', but {file_stem} was expected as the extension.");
        }
    }

    (name.to_path().unwrap(), extensions)
}

/// Extracts extensions from a path, return only the list of extension objects
pub fn extensions_from_path(path: &Path) -> Vec<Extension> {
    let (_, extensions) = separate_known_extensions_from_name(path);
    extensions
}

// Panics if formats has an empty list of compression formats
pub fn split_first_compression_format(formats: &[Extension]) -> (CompressionFormat, Vec<CompressionFormat>) {
    let mut extensions: Vec<CompressionFormat> = flatten_compression_formats(formats);
    let first_extension = extensions.remove(0);
    (first_extension, extensions)
}

pub fn flatten_compression_formats(extensions: &[Extension]) -> Vec<CompressionFormat> {
    extensions
        .iter()
        .flat_map(|extension| extension.compression_formats.iter())
        .copied()
        .collect()
}

/// Builds a suggested output file in scenarios where the user tried to compress
/// a folder into a non-archive compression format, for error message purposes
///
/// E.g.: `build_suggestion("file.bz.xz", ".tar")` results in `Some("file.tar.bz.xz")`
pub fn build_archive_file_suggestion(path: &Path, suggested_extension: &str) -> Option<String> {
    let path = path.to_string_lossy();
    let mut rest = &*path;
    let mut position_to_insert = 0;

    // Walk through the path to find the first supported compression extension
    while let Some(pos) = rest.find('.') {
        // Use just the text located after the dot we found
        rest = &rest[pos + 1..];
        position_to_insert += pos + 1;

        // If the string contains more chained extensions, clip to the immediate one
        let maybe_extension = {
            let idx = rest.find('.').unwrap_or(rest.len());
            &rest[..idx]
        };

        // If the extension we got is a supported extension, generate the suggestion
        // at the position we found
        if SUPPORTED_EXTENSIONS.contains(&maybe_extension) || SUPPORTED_ALIASES.contains(&maybe_extension) {
            let mut path = path.to_string();
            path.insert_str(position_to_insert - 1, suggested_extension);

            return Some(path);
        }
    }

    None
}

#[cfg(test)]
mod tests {
    use std::path::Path;

    use super::*;

    #[test]
    fn test_extensions_from_path() {
        let path = Path::new("bolovo.tar.gz");

        let extensions: Vec<Extension> = extensions_from_path(path);
        let formats: Vec<CompressionFormat> = flatten_compression_formats(&extensions);

        assert_eq!(formats, vec![Tar, Gzip]);
    }

    #[test]
    fn builds_suggestion_correctly() {
        assert_eq!(build_archive_file_suggestion(Path::new("linux.png"), ".tar"), None);
        assert_eq!(
            build_archive_file_suggestion(Path::new("linux.xz.gz.zst"), ".tar").unwrap(),
            "linux.tar.xz.gz.zst"
        );
        assert_eq!(
            build_archive_file_suggestion(Path::new("linux.pkg.xz.gz.zst"), ".tar").unwrap(),
            "linux.pkg.tar.xz.gz.zst"
        );
        assert_eq!(
            build_archive_file_suggestion(Path::new("linux.pkg.zst"), ".tar").unwrap(),
            "linux.pkg.tar.zst"
        );
        assert_eq!(
            build_archive_file_suggestion(Path::new("linux.pkg.info.zst"), ".tar").unwrap(),
            "linux.pkg.info.tar.zst"
        );
    }
}<|MERGE_RESOLUTION|>--- conflicted
+++ resolved
@@ -7,9 +7,9 @@
 use self::CompressionFormat::*;
 use crate::{error::Error, warning};
 
-pub const SUPPORTED_EXTENSIONS: &[&str] = &["tar", "zip", "bz", "bz2", "gz", "lz4", "xz", "lzma", "sz", "zst"];
+pub const SUPPORTED_EXTENSIONS: &[&str] = &["tar", "zip", "bz", "bz2", "gz", "lz4", "xz", "lzma", "sz", "zst", "7z"];
 pub const SUPPORTED_ALIASES: &[&str] = &["tgz", "tbz", "tlz4", "txz", "tzlma", "tsz", "tzst"];
-pub const PRETTY_SUPPORTED_EXTENSIONS: &str = "tar, zip, bz, bz2, gz, lz4, xz, lzma, sz, zst";
+pub const PRETTY_SUPPORTED_EXTENSIONS: &str = "tar, zip, bz, bz2, gz, lz4, xz, lzma, sz, zst, 7z";
 pub const PRETTY_SUPPORTED_ALIASES: &str = "tgz, tbz, tlz4, txz, tzlma, tsz, tzst";
 
 /// A wrapper around `CompressionFormat` that allows combinations like `tgz`
@@ -92,14 +92,6 @@
     }
 }
 
-<<<<<<< HEAD
-pub const SUPPORTED_EXTENSIONS: &[&str] = &[
-    "tar", "tgz", "tbz", "tlz4", "txz", "tzlma", "tsz", "tzst", "zip", "bz", "bz2", "gz", "lz4", "xz", "lzma", "sz",
-    "zst", "7z",
-];
-
-=======
->>>>>>> 6005b314
 fn to_extension(ext: &[u8]) -> Option<Extension> {
     Some(Extension::new(
         match ext {
@@ -167,7 +159,9 @@
 
     if let Ok(name) = name.to_str() {
         let file_stem = name.trim_matches('.');
-        if SUPPORTED_EXTENSIONS.contains(&file_stem) || SUPPORTED_ALIASES.contains(&file_stem) {
+        if 
+      
+      _EXTENSIONS.contains(&file_stem) || SUPPORTED_ALIASES.contains(&file_stem) {
             warning!("Received a file with name '{file_stem}', but {file_stem} was expected as the extension.");
         }
     }
