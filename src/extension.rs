--- conflicted
+++ resolved
@@ -96,11 +96,7 @@
     Lzip,
     /// .sz
     Snappy,
-<<<<<<< HEAD
-    /// tar, tgz, tbz, tbz2, tbz3, txz, tlz4, tlzma, tsz, tzst, cbt
-=======
-    /// tar, tgz, tbz, tbz2, tbz3, txz, tlz, tlz4, tlzma, tsz, tzst
->>>>>>> d2e5231e
+    /// tar, tgz, tbz, tbz2, tbz3, txz, tlz, tlz4, tlzma, tsz, tzst, cbt
     Tar,
     /// .zst
     Zstd,
