--- conflicted
+++ resolved
@@ -62,12 +62,6 @@
                 if !quiet {
                     info(format!("File {} extracted to \"{}\"", idx, file_path.display()));
                 }
-<<<<<<< HEAD
-                fs::create_dir_all(&file_path)?;
-
-                #[cfg(unix)]
-                unix_set_permissions(&file_path, &file)?;
-=======
 
                 let mode = file.unix_mode();
                 let is_symlink = mode.is_some_and(|mode| mode & 0o170000 == 0o120000);
@@ -83,7 +77,6 @@
                 } else {
                     fs::create_dir_all(&file_path)?;
                 }
->>>>>>> 31d9df1d
             }
             _is_file @ false => {
                 if let Some(path) = file_path.parent() {
