//! Contains Tar-specific building and unpacking functions

use std::{
    env,
    io::prelude::*,
    path::{Path, PathBuf},
};

use fs_err as fs;
use tar;
use walkdir::WalkDir;

use crate::{
<<<<<<< HEAD
    error::FinalError,
    info, oof,
    utils::{self, Bytes},
=======
    info,
    utils::{self, Bytes, QuestionPolicy},
>>>>>>> 01b6dc89
};

pub fn unpack_archive(
    reader: Box<dyn Read>,
    output_folder: &Path,
    question_policy: QuestionPolicy,
) -> crate::Result<Vec<PathBuf>> {
    let mut archive = tar::Archive::new(reader);

    let mut files_unpacked = vec![];
    for file in archive.entries()? {
        let mut file = file?;

        let file_path = output_folder.join(file.path()?);
        if file_path.exists() && !utils::user_wants_to_overwrite(&file_path, question_policy)? {
            continue;
        }

        file.unpack_in(output_folder)?;

        info!("{:?} extracted. ({})", output_folder.join(file.path()?), Bytes::new(file.size()));

        files_unpacked.push(file_path);
    }

    Ok(files_unpacked)
}

pub fn build_archive_from_paths<W>(input_filenames: &[PathBuf], writer: W) -> crate::Result<W>
where
    W: Write,
{
    let mut builder = tar::Builder::new(writer);

    for filename in input_filenames {
        let previous_location = utils::cd_into_same_dir_as(filename)?;

        // Safe unwrap, input shall be treated before
        let filename = filename.file_name().unwrap();

        for entry in WalkDir::new(&filename) {
            let entry = entry?;
            let path = entry.path();

            info!("Compressing '{}'.", utils::to_utf(path));

            if path.is_dir() {
                builder.append_dir(path, path)?;
            } else {
                let mut file = fs::File::open(path)?;
                builder.append_file(path, file.file_mut()).map_err(|err| {
                    FinalError::with_title("Could not create archive")
                        .detail("Unexpected error while trying to read file")
                        .detail(format!("Error: {}.", err))
                        .into_owned()
                })?;
            }
        }
        env::set_current_dir(previous_location)?;
    }

    Ok(builder.into_inner()?)
}<|MERGE_RESOLUTION|>--- conflicted
+++ resolved
@@ -11,14 +11,9 @@
 use walkdir::WalkDir;
 
 use crate::{
-<<<<<<< HEAD
     error::FinalError,
-    info, oof,
-    utils::{self, Bytes},
-=======
     info,
     utils::{self, Bytes, QuestionPolicy},
->>>>>>> 01b6dc89
 };
 
 pub fn unpack_archive(
