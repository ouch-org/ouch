--- conflicted
+++ resolved
@@ -175,7 +175,7 @@
                 // having a final status message is important especially in an accessibility context
                 // as screen readers may not read a commands exit code, making it hard to reason
                 // about whether the command succeeded without such a message
-                info!(accessible, "Successfully compressed '{}'.", to_utf(output_path));
+                info!(accessible, "Successfully compressed '{}'.", to_utf(&output_path));
             } else {
                 // If Ok(false) or Err() occurred, delete incomplete file
                 // Print an extra alert message pointing out that we left a possibly
@@ -186,15 +186,6 @@
                     eprintln!("  Compression failed and we could not delete '{}'.", to_utf(&output_path),);
                     eprintln!("  Error:{reset} {}{red}.{reset}\n", err, reset = *colors::RESET, red = *colors::RED);
                 }
-<<<<<<< HEAD
-=======
-            } else {
-                // this is only printed once, so it doesn't result in much text. On the other hand,
-                // having a final status message is important especially in an accessibility context
-                // as screen readers may not read a commands exit code, making it hard to reason
-                // about whether the command succeeded without such a message
-                info!(accessible, "Successfully compressed '{}'.", to_utf(&output_path));
->>>>>>> 25128ffe
             }
 
             compress_result?;
